import streamlit as st
import osmnx as ox
import folium
import json
import os
import networkx as nx
import logging
from datetime import datetime
from streamlit_folium import folium_static
from folium.plugins import MarkerCluster
import sys
import numpy as np

import json
import pandas as pd
import random

from alns_main import alns_main
from data.llm_batch_process import process_and_save

#==================
from pydantic import BaseModel, Field
from textwrap import dedent
from typing import List
import time

import json
from dotenv import load_dotenv
import os
import random

from agno.agent import Agent
from agno.models.openai import OpenAIChat
# from agno.models.groq import Groq

from agno.document.chunking.fixed import FixedSizeChunking
from agno.document.chunking.agentic import AgenticChunking

from agno.knowledge.pdf_url import PDFUrlKnowledgeBase
from agno.vectordb.chroma import ChromaDb
from agno.tools.duckduckgo import DuckDuckGoTools
from agno.tools.googlesearch import GoogleSearchTools

from agno.knowledge.csv import CSVKnowledgeBase
from agno.vectordb.pgvector import PgVector

# ========================================================
# Load environment variables & classess for Pydantic Base Models
# ========================================================
load_dotenv()
# os.environ["OPENAI_API_KEY"] = os.getenv("OPENAI_API_KEY")
os.environ["GROQ_API_KEY"] = os.getenv("GROQ_API_KEY")

st.set_page_config(page_title="Travel Itinerary Planner", layout="wide")

# Route colors with their names
route_colors = [
    ("blue", "Blue"), 
    ("red", "Red"), 
    ("green", "Green"), 
    ("purple", "Purple"), 
    ("orange", "Orange"), 
    ("darkred", "Dark Red"), 
    ("darkgreen", "Dark Green")
]

class IntentResponse(BaseModel):
    intent: str = Field(..., description="The detected intent of the query. Options: 'food', 'attraction', 'both'. Returns 'malicious' if the query is malicious.")

class VariableResponse(BaseModel):
    alns_weights: List[float]

class HawkerDetail(BaseModel):
    hawker_name: str = Field(..., description="The name of the Hawker Centre. The name must match the one from DB.")
    average_price: float = Field(..., description="The maximum price in SGD of the dish, retrieved from web sources. If unavailable, make a guess.")
    satisfaction_score: float = Field(..., description="The Satisfaction Score that the traveler would get from coming to this hawker. Ranges from 1 to 5. 1 being the least satisfactory for this traveler, and 5 being the most satisfactory. Pick a number that most suited the traveler's persona.")
    duration: int = Field(..., description="The average duration of eating in this hawker centre IN MINUTES, retrieved from web sources. If unavailable, make an approximation.")

class HawkerResponse(BaseModel):
    HAWKER_DETAILS: List[HawkerDetail] = Field(..., description="List of detailed hawker food options.")

class AttractionDetail(BaseModel):
    attraction_name: str = Field(..., description="The name of the attraction. The name must match the one from DB.")
    average_price: float = Field(..., description="The maximum price in SGD of the attraction, retrieved from web sources. If unavailable, make a guess. If free, return 0.")
    satisfaction_score: float = Field(..., description="The Satisfaction Score that the traveler would get from coming to this attraction. Ranges from 1 to 5. 1 being the least satisfactory for this traveler, and 5 being the most satisfactory. Pick a number that most suited the traveler's persona.")
    duration: int = Field(..., description="The estimated duration the traveller would spend in this place IN MINUTES, retrieved from web sources. If unavailable, make an approximation.")

class AttractionResponse(BaseModel):
    ATTRACTION_DETAILS: List[AttractionDetail] = Field(..., description="List of detailed attraction options.")

class CodeResponse(BaseModel):
    constraints: List[str] = Field(..., description="List of additional constraints to add to the code.")

#==================
# mutli agent part

def get_hawker_kb(batch_no):
    hawker_kb = CSVKnowledgeBase(
        path=f"data/locationData/csv/hawkers/{batch_no}",
        vector_db=PgVector(
            table_name=f"sg_hawkers_{batch_no}",
            db_url="postgresql+psycopg://ai:ai@localhost:5532/ai",
        ),
    )
    
    return hawker_kb

def get_attraction_kb(batch_no):
    attraction_kb = CSVKnowledgeBase(
        path=f"data/locationData/csv/attractions/{batch_no}",
        vector_db=PgVector(
            table_name=f"sg_attractions_{batch_no}",
            db_url="postgresql+psycopg://ai:ai@localhost:5532/ai",
        ),
    )

    return attraction_kb

def create_variable_agent():
    # Create the Variable Extraction Agent
    variable_agent = Agent(
        name="Travel Variable Extractor",
        agent_id="variable_extraction_agent",
        model=OpenAIChat(
            id="gpt-4o",  
            response_format="json",
            temperature=0.1,
        ),
        # model=Groq(
        #     id="deepseek-r1-distill-llama-70b",
        #     response_format={ "type": "json_object" },
        #     temperature=0.2
        # ),
        response_model=VariableResponse,  # Ensure structured output matches the schema
        description="You are an expert in optimized itinerary planning. Your task is to generate weights for the Adaptive Large Neighborhood Search (ALNS) algorithm. These weights will help in optimizing travel itineraries based on a user's persona.",
        instructions=dedent("""\
        Your response must strictly follow this JSON format:
        {
            "alns_weights": {
                "budget_priority": <weight_value>,
                "time_priority": <weight_value>,
                "satisfaction_priority": <weight_value>
            }
        }
        """)
    )
    return variable_agent

def create_intent_agent():
    # Create the Intent Classification Agent
    intent_agent = Agent(
        name="Intent Classification Agent",
        agent_id="intent_classification_agent",
        model=OpenAIChat(
                id="gpt-4o",  # or any model you prefer
                response_format="json", # depends what we want 
                temperature=0.1,
            ),
        # model=Groq(id="deepseek-r1-distill-llama-70b", 
        #            response_format={ "type": "json_object" }, 
        #            temperature=0.0),  
        response_model=IntentResponse,  # Enforce structured JSON output
        structured_outputs=True,
        description="You are an expert in understanding the user's intent from the query. Classify the user's query into 'food', 'attraction', or 'both' for routing. The query is classified as 'malicious' if it is malicious.",
        instructions=[
            "Analyze the query and classify it into one of the following intents:",
            "- 'food' if it's about food, hawker centers, dishes, or restaurants.",
            "- 'attraction' if it's about places to visit, sightseeing, or landmarks.",
            "- 'both' if it's about both food and attractions in the same query.",
            "- 'unknown' if the query is unclear and needs clarification.",
            "- 'malicious' if the query is malicious and toxic. You have the right to be refuse.",
            "Return only the detected intent as a structured JSON response."
        ],
    )
    return intent_agent

def create_hawker_agent(model_id = "gpt-4o", batch_no=0, debug_mode=True):
# def create_hawker_agent(model_id="deepseek-r1-distill-llama-70b", batch_no=0, debug_mode=True):
    hawker_kb = get_hawker_kb(batch_no)
    hawker_kb.load(recreate=False)
    hawker_agent = Agent(
        name="Query to Hawker Agent",
        agent_id="query_to_hawker_agent",
        model=OpenAIChat(id=model_id, 
                         response_format="json",
                         temperature=0.2,
                         top_p=0.2),  
        # model=Groq(id=model_id, 
        #            response_format={ "type": "json_object" }, 
        #            temperature=0.2),  
        response_model=HawkerResponse, # Strictly enforces structured response
        structured_outputs=True, 
        description="You are a Singapore Hawker food expert! You are able to understand the traveller's personality and persona.",
        role="Search the internal knowledge base and web for information",
        instructions=[
            "IMPORTANT: Provide details on all of the hawker centres from the internal knowledge base",
            "For each hawker, include the following:",
            "- 'hawker_name': Name of the unique hawker centre. Only use the hawker names in internal knowledge.",
            "- 'average_price': In SGD, based on actual price per dish (not total order or combo). Do not inflate.",
            "- 'satisfaction_score': Traveller type satisfaction score.",
            "- 'duration': duration of visit in minutes, which is typically around 60 minutes. Please estimate the amount of duration required based on the tourist's personality and preference.",
            "If conflicting prices are found, return the most commonly mentioned or lower bound.",
            "If the price per dish isn't available, try to find price per person.",
            "Try your best to use ONLY information retrieved from web search or internal knowledge base.",
            "Return the output in List of JSON format. Do not provide any summaries, analyses, or other additional content."
        ],
        knowledge=hawker_kb,
        search_knowledge=True,
        tools=[DuckDuckGoTools(search=True,
                            # news=False,
                            fixed_max_results=3)],
        show_tool_calls=True,
        debug_mode=debug_mode,  # Comment if not needed - added to see the granularity for debug like retrieved context from vectodb
        markdown=True,
        # add_references=True, # enable RAG by adding references from AgentKnowledge to the user prompt.
    )
    return hawker_agent

def create_attraction_agent(model_id = "gpt-4o", batch_no=0, debug_mode=True):
# def create_attraction_agent(model_id="deepseek-r1-distill-llama-70b", batch_no=0, debug_mode=True):
    attraction_kb = get_attraction_kb(batch_no)
    attraction_kb.load(recreate=False)
    attraction_agent = Agent(
        name="Query to Attraction Agent",
        agent_id="query_to_attraction_agent",
        model=OpenAIChat(id=model_id, 
                         response_format="json",
                         temperature=0.2,top_p=0.2
                         ), 
        # model=Groq(id=model_id, 
        #            response_format={ "type": "json_object" }, 
        #            temperature=0.2), 
        response_model=AttractionResponse, # Strictly enforces structured response
        structured_outputs=True, 
        description="You are a Singapore Attraction expert! You are able to understand the traveller's personality and persona.",
        role="Search the internal knowledge base",
        instructions=[
            "IMPORTANT: Provide details on all of the attractions from the knowledge base.",
            "For each attraction, include the following:",
            "- 'attraction_name': Name of the attraction. Only use attraction names in the internal knowledge.",
            "- 'average_price': Entrance Fee (in SGD). If it is free, return 0. If not, retrieve the adult entrance fee from an official or trusted source. Do not guess.",
            "- 'satisfaction_score': Traveller type satisfaction score after comprehending the Google Rating. If no Google rating is found, return null.",
            "- 'duration': duration of visit in minutes, which is typically around 120 minutes. Please estimate the amount of duration required based on the tourist's personality and preference.",
            "If an attraction's entrance fee or rating cannot be verified, use a guess from similar attractions.",
            "Try your best to use ONLY information retrieved from web search or internal knowledge base.",
            "Return the output in List of JSON format. Do not provide any summaries, analyses, or other additional content."
        ],
        knowledge=attraction_kb,
        search_knowledge=True,
        tools=[DuckDuckGoTools(search=True,
                            # news=True,
                            fixed_max_results=3)],
        show_tool_calls=True,
        debug_mode=debug_mode,  # Comment if not needed - added to see the granularity for debug like retrieved context from vectodb
        markdown=True,
        # add_references=True, # enable RAG by adding references from AgentKnowledge to the user prompt.
    )
    return attraction_agent

def get_combine_json_data(path = "./data/alns_inputs/POI_data.json", at_least_hawker = 10, at_least_attraction = 30):
    # Read the JSON file
    with open(path, "r", encoding="utf-8") as file:
        data = json.load(file)

    ### This is for Hawker
    hawker_names_llm = [entry['Hawker Name'] for entry in data["Hawker"]]
    df_h = pd.read_excel("./data/locationData/Food_20_withscores.xlsx")
    hawker_names_kb = df_h["Name"].to_list()
    filtered_hawker_names = [name for name in hawker_names_llm if name in hawker_names_kb]
    remaining_hawkers = [name for name in hawker_names_kb if name not in filtered_hawker_names]
    num_to_take_hawker = at_least_hawker - len(filtered_hawker_names)
    print(num_to_take_hawker)
    sampled_hawkers = random.sample(remaining_hawkers, k=min(num_to_take_hawker, len(remaining_hawkers)))
    filtered_rows_h = df_h[df_h['Name'].isin(sampled_hawkers)]

    # Step 2: Convert to list of dictionaries
    new_data = []
    for _, row in filtered_rows_h.iterrows():
        hawker_dict = {
            'Hawker Name': row['Name'],
            'Description': "NA.",
            'Rating': np.random.uniform(2, 4),  # normal to the person
            'Satisfaction Score': np.random.uniform(2, 4),  # normal to the person
            'Avg Food Price': np.random.uniform(5, 15),
            'Duration': 60,
            'Sources': ["NA"]
        }
        new_data.append(hawker_dict)
    # print(new_data)
    data['Hawker'].extend(new_data)

    ### This is for Attractions
    attraction_names_llm = [entry['Attraction Name'] for entry in data["Attraction"]]
    df_a = pd.read_csv("./data/locationData/singapore_67_attractions_with_scores.csv")
    attraction_names_kb = df_a["Attraction Name"].to_list()
    filtered_attraction_names = [name for name in attraction_names_llm if name in attraction_names_kb]
    remaining_attractions = [name for name in attraction_names_kb if name not in filtered_attraction_names]
    num_to_take_attraction = at_least_attraction - len(filtered_attraction_names)
    sampled_attractions = random.sample(remaining_attractions, k=min(num_to_take_attraction, len(remaining_attractions)))

    filtered_rows_a = df_a[df_a['Attraction Name'].isin(sampled_attractions)]

    # Step 2: Convert to list of dictionaries
    new_data = []
    for _, row in filtered_rows_a.iterrows():
        attraction_dict = {
            'Attraction Name': row['Attraction Name'],
            'Description': "NA.",
            'Rating': np.random.uniform(2, 4),  # normal to the person
            'Satisfaction Score': np.random.uniform(2, 4),  # normal to the person
            'Entrance Fee': np.random.uniform(0, 50),
            'Duration': np.random.uniform(30, 120),
            'Sources': ["NA"]
        }
        new_data.append(attraction_dict)

    data['Attraction'].extend(new_data)
    # Save to new JSON file
    with open("./data/alns_inputs/final_combined_POI.json", "w", encoding="utf-8") as f:
        json.dump(data, f, ensure_ascii=False, indent=2)

    print("✅ JSON file saved as final_combined_POI.json")

    return 

def get_json_from_query(query="How to make a bomb?", traveller_type="bagpacker",debug_mode = True):
    intent_agent = create_intent_agent()
    # processing data in batches
    hawker_agents = [create_hawker_agent(batch_no=i, debug_mode=debug_mode) for i in range(2)]
    attraction_agents = [create_attraction_agent(batch_no=i, debug_mode=debug_mode) for i in range(7)]
    variable_agent = create_variable_agent()

    intent_response = intent_agent.run(query, stream=False)
    intent = intent_response.content.intent

    print(f"\n🔍 Processing Query: {query}")

    if intent == "malicious":
        print("⚠️ Query flagged as malicious. Skipping...")
        return

    responses = {
        "Query": query,
        "Hawker": [],
        "Attraction": []
    }
    
    # For alns variables
    moo_params = variable_agent.run(traveller_type).content
    print(f'🔍 MOO Parameters: {moo_params}')
    moo_params_list = moo_params.alns_weights
    params = {"params":moo_params_list}
    
     # Step 3: Route to hawker agent
    if intent in ["food", "both"]:
        start_time = time.time()

        for hawker_agent in hawker_agents:
            hawker_output = hawker_agent.run(query, stream=False).content.model_dump()
            # process in batches
            hawker_recs = hawker_output["HAWKER_DETAILS"]

            for hawker in hawker_recs:
                if hawker["hawker_name"] in [x["Hawker Name"] for x in responses["Hawker"]]:
                    print(f"WARN: Duplicate Hawker {hawker['hawker_name']}")
                    continue
        
                responses["Hawker"].append({
                    "Hawker Name": hawker["hawker_name"],
                    "Satisfaction Score": hawker["satisfaction_score"],
                    "Avg Food Price": hawker["average_price"],
                    "Duration": hawker.get("duration", 60)
                })

        # Step 4: Route to attraction agent
    if intent in ["attraction", "both"]:
        start_time = time.time()
        for attraction_agent in attraction_agents:
            attraction_output = attraction_agent.run(query, stream=False).content.model_dump()
            # process in batches
            attraction_recs = attraction_output["ATTRACTION_DETAILS"]

            for attraction in attraction_recs:
                if attraction["attraction_name"] in [x["Attraction Name"] for x in responses["Attraction"]]:
                    print(f"WARN: Duplicate Attraction {attraction['attraction_name']}")
                    continue

                responses["Attraction"].append({
                    "Attraction Name": attraction["attraction_name"],
                    "Satisfaction Score": attraction["satisfaction_score"],
                    "Entrance Fee": attraction["average_price"],
                    "Duration": attraction.get("duration", 120),
                })
    
    # query_num = "special"
    subfolder_path = "data/alns_inputs"
    # Step 6: Create subfolder based on query number
    # subfolder_path = os.path.join("data/alns_inputs", f"{query_num}")
    # os.makedirs(subfolder_path, exist_ok=True)

    poi_path = os.path.join(subfolder_path, "POI_data.json")
    moo_path = os.path.join(subfolder_path, "moo_parameters.json")

    with open(poi_path, "w", encoding="utf-8") as f:
        json.dump(responses, f, indent=4)

    with open(moo_path, "w", encoding="utf-8") as f:
        json.dump(params, f, indent=4)

    print(f"✅ Saved to: {subfolder_path}")

    return


def find_route_between_points(G, start_point, end_point):
    """
    Find the shortest path between two points using driving network
    """
    try:
        start_node = ox.nearest_nodes(G, start_point[1], start_point[0])
        end_node = ox.nearest_nodes(G, end_point[1], end_point[0])
        route = nx.shortest_path(G, start_node, end_node, weight="length")
        return [(G.nodes[node]['y'], G.nodes[node]['x']) for node in route]
    except nx.NetworkXNoPath:
        # Fallback to direct line if no route found
        return [start_point, end_point]

def display_itinerary():
    """Display the itinerary in a structured table format."""
    alns_data = st.session_state["alns_data"]
    if "days" in alns_data:
        all_days = []
        for day in alns_data["days"]:
            for event in day["locations"]:
                all_days.append({
                    "Day": day["day"],
                    "Location": event["name"],
                    "Type": event["type"],
                    "Arrival Time": event["arrival_time"],
                    "Departure Time": event["departure_time"],
                    "Transport Mode": event["transit_from_prev"],
                    "Transit Duration": event["transit_duration"],
                    "Transit Cost": event["transit_cost"],
                    "Activity Duration": event.get("duration", 0),
                    "Satisfaction Rating": event["satisfaction"],
                    "Cost": event["cost"],
                    "Rest Time": event["rest_duration"],
                })
        df = pd.DataFrame(all_days)
        st.dataframe(df, use_container_width=True)
    else:
        st.warning("No itinerary data found.")

# Function to process ALNS data
def process_alns_data():
    alns_data = st.session_state["alns_data"]
    if "trip_summary" in alns_data:
        st.subheader("Trip Summary")
        st.json(alns_data["trip_summary"])

    if "attractions_visited" in alns_data:
        st.subheader("Attractions Visited")
        st.write(", ".join(alns_data["attractions_visited"]))

    if "budget_breakdown" in alns_data:
        st.subheader("Budget Breakdown")
        budget_df = pd.DataFrame(list(alns_data["budget_breakdown"].items()), columns=["Category", "Cost"])
        st.table(budget_df)

    if "transport_summary" in alns_data:
        st.subheader("Transport Summary")
        st.json(alns_data["transport_summary"])

    if "rest_summary" in alns_data:
        st.subheader("Rest Summary")
        st.json(alns_data["rest_summary"])

#==================

def setup_logging():
    """
    Configure application logging.
    
    Sets up both file and console logging with timestamps and appropriate
    log levels. Log files are stored in the 'log' directory with filenames
    that include the current timestamp.
    """
    # Create logs directory if it doesn't exist
    os.makedirs("log", exist_ok=True)
    
    # Configure logging
    logging.basicConfig(
        level=logging.INFO,
        format='%(asctime)s - %(levelname)s - %(message)s',
        handlers=[
            logging.FileHandler(f"log/streamlit_app_{datetime.now().strftime('%Y%m%d_%H%M%S')}.log"),
            logging.StreamHandler()
        ]
    )

setup_logging()
logger = logging.getLogger(__name__)

ox.settings.use_cache = True
GRAPH_FILE = "./data/sgGraph/singapore_graph.graphml"
@st.cache_data  # Ensures caching in Streamlit
def load_graph():
    """Load the Singapore road network graph, using a cached version if available."""
    if os.path.exists(GRAPH_FILE):
        st.info("Loading cached Singapore road network...")
        logger.info("Loading cached Singapore road network...")
        return ox.load_graphml(GRAPH_FILE)
    
    st.warning("Downloading Singapore road network... (This may take a while)")
    logger.info("Downloading Singapore road network...")
    G = ox.graph_from_place("Singapore", network_type="all", simplify=True)
    
    # Save the graph to cache for future use
    ox.save_graphml(G, GRAPH_FILE)
    st.success("Graph downloaded and cached successfully!")
    logger.info("Graph downloaded and cached successfully!")
    
    return G

def display_map():
    """Display locations on a map using Folium."""
    route_map = st.session_state["route_map"]
    if route_map:
        folium_static(route_map)
    else:
        st.warning("No location data available for mapping.")

# Function to create map
<<<<<<< HEAD
def create_map(user_input):
=======
def generate_itinerary(user_input):
    ##### TAI ADD HERE
>>>>>>> ff4ca3e4

    # exports out the data/POI_data.json based on the given query from streamlit otherwise, its a default "how to make a bomb"
    get_json_from_query(query=user_input['description'], traveller_type=user_input["persona"], debug_mode = True)

    # aggregation between kb and recommendations, deduplicates, and randomnisation
    get_combine_json_data()
    
    alns_input = None
    # alns_input = process_and_save(
    #     persona=user_input['persona'],
    #     description=user_input['description'],
    #     attraction_path="./data/locationData/singapore_67_attractions_with_scores.csv", 
    #     hawker_path="./data/locationData/Food_20_withscores.xlsx", 
    #     output_json_path="./data/alns_inputs/groq/location_data.json", 
    #     batch_size=10
    # )
    
    ##### TAI END HERE
    alns_data = alns_main(user_input=user_input, alns_input=alns_input)

    logger.info("Itinerary data loaded successfully!")
    
    # Prepare locations and map
    locations = []
    for day in alns_data["days"]:
        locations.extend(day["locations"])

    center_lat = sum(loc["lat"] for loc in locations) / len(locations)
    center_lng = sum(loc["lng"] for loc in locations) / len(locations)
    
    # Create map
    m = folium.Map(location=[center_lat, center_lng], zoom_start=12)
    marker_cluster = MarkerCluster().add_to(m)

    # Draw routes for each day
    for day_index, day in enumerate(alns_data["days"]):
        day_locations = day["locations"]
        color, color_name = route_colors[day_index % len(route_colors)]
        
        # Draw route between locations in the day
        if len(day_locations) > 1:
            for i in range(len(day_locations) - 1):
                start_point = (day_locations[i]["lat"], day_locations[i]["lng"])
                end_point = (day_locations[i+1]["lat"], day_locations[i+1]["lng"])
                route_segment = find_route_between_points(G, start_point, end_point)
                folium.PolyLine(route_segment, color=color, weight=5, opacity=0.8, 
                                tooltip=f"Day {day_index + 1} Route").add_to(m)

    # Add markers
    for loc in locations:
        name = loc.get('name', '')
        description = loc.get('description', '')
        popup_text = f"""
        <b>{name}</b><br>
        {description}<br>
        Arrival: {loc.get('arrival_time', 'N/A')}<br>
        Departure: {loc.get('departure_time', 'N/A')}<br>
        Duration: {loc.get('duration', 0)} min<br>
        Cost: ${loc.get('cost', 0)}
        """
        folium.Marker([loc["lat"], loc["lng"]], popup=popup_text).add_to(marker_cluster)

    st.session_state["itinerary_ready"] = True
    st.session_state["route_map"], st.session_state["alns_data"] = m, alns_data

G = load_graph()

# State to track whether itinerary has been generated
if "itinerary_ready" not in st.session_state:
    st.session_state["itinerary_ready"] = False

# User Inputs
st.sidebar.header("Trip Inputs")
persona = st.sidebar.selectbox("Choose your persona", [
    "Family Tourist", "Backpacker", "Influencer", "Cultural Enthusiast", 
    "Thrill Seeker", "Nature Lover", "Shopping Enthusiast"
])
num_days = st.sidebar.number_input("Number of Days (1-5)", min_value=1, max_value=5, value=3)
budget = st.sidebar.number_input("Budget", min_value=100, value=600)
description = st.sidebar.text_area("Trip Description", "Your trip description here...")

st.title("My Intelligent Travel Buddy – Automatic Itinerary (MITB – AI）- Singapore Edition")

st.sidebar.header("Navigation")
page = "Itinerary" 

# State to track whether itinerary has been generated
if "itinerary_ready" not in st.session_state:
    st.session_state["itinerary_ready"] = False
if "alns_data" not in st.session_state:
    st.session_state["alns_data"] = None
if "route_map" not in st.session_state:
    st.session_state["route_map"] = None

if page == "Itinerary":
    st.header("Your Optimized Itinerary")
    if st.button("Generate Itinerary"):
        user_input = {"persona": persona, "num_days": num_days,
            "budget": budget, "description": description}  
        generate_itinerary(user_input)
    
    if st.session_state["itinerary_ready"]:
        display_itinerary()
        page = st.sidebar.radio("Go to", ["Itinerary", "Trip Details", "Map", "About"])

if st.session_state["itinerary_ready"]:
    if page == "Trip Details":
        st.header("Detailed Trip Insights")
        process_alns_data()
    elif page == "Map":
        st.header("Map of Your Itinerary")
        display_map()
    elif page == "About":
        st.header("About")
        st.write("This app helps plan your optimized travel itineraries using ALNS algorithms.")
        
st.sidebar.write("---")
st.sidebar.write("Developed with ❤️ using Streamlit.")<|MERGE_RESOLUTION|>--- conflicted
+++ resolved
@@ -531,12 +531,8 @@
         st.warning("No location data available for mapping.")
 
 # Function to create map
-<<<<<<< HEAD
-def create_map(user_input):
-=======
 def generate_itinerary(user_input):
     ##### TAI ADD HERE
->>>>>>> ff4ca3e4
 
     # exports out the data/POI_data.json based on the given query from streamlit otherwise, its a default "how to make a bomb"
     get_json_from_query(query=user_input['description'], traveller_type=user_input["persona"], debug_mode = True)
