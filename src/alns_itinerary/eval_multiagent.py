
from data.llm_batch_process import process_and_save

#==================
from pydantic import BaseModel, Field
from textwrap import dedent
from typing import List
import time

import numpy as np
import pandas as pd
import json
from dotenv import load_dotenv
import os
import random

from agno.agent import Agent
from agno.models.openai import OpenAIChat
# from agno.models.groq import Groq

from agno.document.chunking.fixed import FixedSizeChunking
from agno.document.chunking.agentic import AgenticChunking

from agno.tools.duckduckgo import DuckDuckGoTools
from agno.tools.googlesearch import GoogleSearchTools

from agno.knowledge.csv import CSVKnowledgeBase
from agno.knowledge.text import TextKnowledgeBase
from agno.vectordb.pgvector import PgVector

# ========================================================
# Load environment variables & classess for Pydantic Base Models
# ========================================================
load_dotenv()
# os.environ["OPENAI_API_KEY"] = os.getenv("OPENAI_API_KEY")
os.environ["GROQ_API_KEY"] = os.getenv("GROQ_API_KEY")

class IntentResponse(BaseModel):
    intent: str = Field(..., description="The detected intent of the query. Options: 'food', 'attraction', 'both'. Returns 'malicious' if the query is malicious.")

class VariableResponse(BaseModel):
    alns_weights: List[float]

class HawkerDetail(BaseModel):
    hawker_name: str = Field(..., description="The name of the Hawker Centre. The name must match the one from DB.")
    dish_name: str = Field(..., description="The specific dish name offered in this Hawker Centre that is recommended.")
    average_price: float = Field(..., description="The maximum price in SGD of the dish, retrieved from web sources. If unavailable, make a guess.")
    satisfaction_score: float = Field(..., description="The Satisfaction Score that the traveler would get from coming to this hawker. Ranges from 1 to 5. 1 being the least satisfactory for this traveler, and 5 being the most satisfactory. Pick a number that most suited the traveler's persona.")
    duration: int = Field(..., description="The average duration of eating in this hawker centre IN MINUTES, retrieved from web sources. If unavailable, make an approximation.")

class HawkerResponse(BaseModel):
    HAWKER_DETAILS: List[HawkerDetail] = Field(..., description="List of detailed hawker food options.")

class AttractionDetail(BaseModel):
    attraction_name: str = Field(..., description="The name of the attraction. The name must match the one from DB.")
    average_price: float = Field(..., description="The maximum price in SGD of the attraction, retrieved from web sources. If unavailable, make a guess. If free, return 0.")
    satisfaction_score: float = Field(..., description="The Satisfaction Score that the traveler would get from coming to this attraction. Ranges from 1 to 5. 1 being the least satisfactory for this traveler, and 5 being the most satisfactory. Pick a number that most suited the traveler's persona.")
    duration: int = Field(..., description="The estimated duration the traveller would spend in this place IN MINUTES, retrieved from web sources. If unavailable, make an approximation.")

class AttractionResponse(BaseModel):
    ATTRACTION_DETAILS: List[AttractionDetail] = Field(..., description="List of detailed attraction options.")

class CodeResponse(BaseModel):
    is_feasible: List[str] = Field(..., description="List of additional constraints to add to the `is_feasible function` of VRPSolution.")
    is_feasible_insertion: List[str] = Field(..., description="List of additional constraints to add to the `is_feasible_insertion` function of VRPSolution.")

#==================
# mutli agent part

def get_hawker_kb(batch_no):
    hawker_kb = CSVKnowledgeBase(
        path=f"data/locationData/csv/hawkers/{batch_no}",
        vector_db=PgVector(
            table_name=f"sg_hawkers_{batch_no}",
            db_url="postgresql+psycopg://ai:ai@localhost:5532/ai",
        ),
    )
    
    return hawker_kb

def get_attraction_kb(batch_no):
    attraction_kb = CSVKnowledgeBase(
        path=f"data/locationData/csv/attractions/{batch_no}",
        vector_db=PgVector(
            table_name=f"sg_attractions_{batch_no}",
            db_url="postgresql+psycopg://ai:ai@localhost:5532/ai",
        ),
    )

    return attraction_kb

def get_vrp_code_kb():
    code_kb = TextKnowledgeBase(
        path=f"src/alns_itinerary/alns",
        formats=[".py"],
        vector_db=PgVector(
            table_name="vrp_alns_codes",
            db_url="postgresql+psycopg://ai:ai@localhost:5532/ai",
        ),
        num_documents=5,
    )

    return code_kb

def create_variable_agent():
    # Create the Variable Extraction Agent
    variable_agent = Agent(
        name="Travel Variable Extractor",
        agent_id="variable_extraction_agent",
        model=OpenAIChat(
            id="gpt-4o",  
            response_format="json",
            temperature=0.1,
        ),
        # model=Groq(
        #     id="deepseek-r1-distill-llama-70b",
        #     response_format={ "type": "json_object" },
        #     temperature=0.2
        # ),
        response_model=VariableResponse,  # Ensure structured output matches the schema
        description="You are an expert in optimized itinerary planning. Your task is to generate weights for the Adaptive Large Neighborhood Search (ALNS) algorithm. These weights will help in optimizing travel itineraries based on a user's persona.",
        instructions=dedent("""\
        Your response must strictly follow this JSON format:
        {
            "alns_weights": {
                "budget_priority": <weight_value>,
                "time_priority": <weight_value>,
                "satisfaction_priority": <weight_value>
            }
        }
        """)
    )
    return variable_agent

def create_intent_agent():
    # Create the Intent Classification Agent
    intent_agent = Agent(
        name="Intent Classification Agent",
        agent_id="intent_classification_agent",
        model=OpenAIChat(
                id="gpt-4o",  # or any model you prefer
                response_format="json", # depends what we want 
                temperature=0.1,
            ),
        # model=Groq(id="deepseek-r1-distill-llama-70b", 
        #            response_format={ "type": "json_object" }, 
        #            temperature=0.0),  
        response_model=IntentResponse,  # Enforce structured JSON output
        structured_outputs=True,
        description="You are an expert in understanding the user's intent from the query. Classify the user's query into 'food', 'attraction', or 'both' for routing. The query is classified as 'malicious' if it is malicious.",
        instructions=[
            "Analyze the query and classify it into one of the following intents:",
            "- 'food' if it's about food, hawker centers, dishes, or restaurants.",
            "- 'attraction' if it's about places to visit, sightseeing, or landmarks.",
            "- 'both' if it's about both food and attractions in the same query.",
            "- 'unknown' if the query is unclear and needs clarification.",
            "- 'malicious' if the query is malicious and toxic. You have the right to be refuse.",
            "Return only the detected intent as a structured JSON response."
        ],
    )
    return intent_agent

def create_hawker_agent(model_id = "gpt-4o", batch_no=0, debug_mode=True):
# Create the Hawker Agent to get all the relevant Hawkers/POIs based on the routed query from Supervisor Agent
# def create_hawker_agent(model_id="deepseek-r1-distill-llama-70b", batch_no=0, debug_mode=True):
    hawker_kb = get_hawker_kb(batch_no)
    hawker_kb.load(recreate=False)
    hawker_agent = Agent(
        name="Query to Hawker Agent",
        agent_id="query_to_hawker_agent",
        model=OpenAIChat(id=model_id, 
                         response_format="json",
                         temperature=0.2,
                         top_p=0.2),  
        # model=Groq(id=model_id, 
        #            response_format={ "type": "json_object" }, 
        #            temperature=0.2),  
        response_model=HawkerResponse, # Strictly enforces structured response
        structured_outputs=True, 
        description="You are a Singapore Hawker food expert! You are able to understand the traveller's personality and persona.",
        role="Search the internal knowledge base and web for information",
        instructions=[
            "IMPORTANT: Provide details on all of the hawker centres from the internal knowledge base",
            "For each hawker, include the following:",
            "- 'hawker_name': Name of the unique hawker centre. Only use the hawker names in internal knowledge.",
            "- 'dish_name': Name of the specific dish from this hawker centre that you recommend the traveller to try.",
            "- 'average_price': In SGD, based on actual price per dish (not total order or combo). Do not inflate.",
            "- 'satisfaction_score': Traveller type satisfaction score.",
            "- 'duration': duration of visit in minutes, retrieve this information from a trusted source. If unavailable, lease estimate the amount of duration required based on the tourist's personality and preference.",
            "If conflicting prices are found, return the most commonly mentioned or lower bound.",
            "If the price per dish isn't available, try to find price per person.",
            "Try your best to use ONLY information retrieved from web search or internal knowledge base.",
            "Return the output in List of JSON format. Do not provide any summaries, analyses, or other additional content."
        ],
        knowledge=hawker_kb,
        search_knowledge=True,
<<<<<<< HEAD
        tools=[DuckDuckGoTools(search=True,
                            # news=False,
                            fixed_max_results=3,)],
=======
        # tools=[DuckDuckGoTools(search=True,
        #                     # news=False,
        #                     fixed_max_results=3)],
        tools=[GoogleSearchTools()],
>>>>>>> 88858113
        show_tool_calls=True,
        debug_mode=debug_mode,  # Comment if not needed - added to see the granularity for debug like retrieved context from vectodb
        markdown=True,
        # add_references=True, # enable RAG by adding references from AgentKnowledge to the user prompt.
    )
    return hawker_agent

def create_attraction_agent(model_id = "gpt-4o", batch_no=0, debug_mode=True):
# def create_attraction_agent(model_id="deepseek-r1-distill-llama-70b", batch_no=0, debug_mode=True):
    attraction_kb = get_attraction_kb(batch_no)
    attraction_kb.load(recreate=False)
    attraction_agent = Agent(
        name="Query to Attraction Agent",
        agent_id="query_to_attraction_agent",
        model=OpenAIChat(id=model_id, 
                         response_format="json",
                         temperature=0.2,top_p=0.2
                         ), 
        # model=Groq(id=model_id, 
        #            response_format={ "type": "json_object" }, 
        #            temperature=0.2), 
        response_model=AttractionResponse, # Strictly enforces structured response
        structured_outputs=True, 
        description="You are a Singapore Attraction expert! You are able to understand the traveller's personality and persona.",
        role="Search the internal knowledge base",
        instructions=[
            "IMPORTANT: Provide details on all of the attractions from the knowledge base.",
            "For each attraction, include the following:",
            "- 'attraction_name': Name of the attraction. Only use attraction names in the internal knowledge.",
            "- 'average_price': Entrance Fee (in SGD). If it is free, return 0. If not, retrieve the adult entrance fee from an official or trusted source. Do not guess.",
            "- 'satisfaction_score': Traveller type satisfaction score after comprehending the Google Rating. If no Google rating is found, return null.",
            "- 'duration': duration of visit in minutes, retrieve this information from a trusted source. If unavailable, lease estimate the amount of duration required based on the tourist's personality and preference.",
            "If an attraction's entrance fee or rating cannot be verified, use a guess from similar attractions.",
            "Try your best to use ONLY information retrieved from web search or internal knowledge base.",
            "Return the output in List of JSON format. Do not provide any summaries, analyses, or other additional content."
        ],
        knowledge=attraction_kb,
        search_knowledge=True,
        # tools=[DuckDuckGoTools(search=True,
        #                     # news=True,
        #                     fixed_max_results=3)],
        tools=[GoogleSearchTools()],
        show_tool_calls=True,
        debug_mode=debug_mode,  # Comment if not needed - added to see the granularity for debug like retrieved context from vectodb
        markdown=True,
        # add_references=True, # enable RAG by adding references from AgentKnowledge to the user prompt.
    )
    return attraction_agent

<<<<<<< HEAD
def create_code_agent(model_id="gpt-4o", debug_mode=True):
    code_kb = get_vrp_code_kb()
    code_kb.load(recreate=False)
    code_agent = Agent(
        name="Query to Code Agent",
        agent_id="query_to_code_agent",
        model=OpenAIChat(id=model_id, 
                         response_format="json",
                         temperature=0.2,top_p=0.2
                         ), 
        # model=Groq(id=model_id, 
        #            response_format={ "type": "json_object" }, 
        #            temperature=0.2), 
        response_model=CodeResponse,
        structured_outputs=True,
        description="You are an OR engineer programming ALNS. You are able to understand the traveller's persona and unique needs and translate it into a code.",
        role="Reference the internal knowledge base and make the necessary constraints.",
        instructions=[
            "IMPORTANT: Read the code for VRPSolution. This is an ALNS implementation of the travel itinerary problem.",
            "In VRPSolution class, look for the `is_feasible` and `is_feasible_insertion` function.",
            "Based on the traveller's persona and description, make new constraints to add to these functions if necessary.",
            "ONLY add the code pieces if it's necessary. If it's not needed, return an empty list for both `is_feasible` and `is_feasible_insertion` function.",
            "For `is_feasible` function, look for a comment line `# <ADD NEW FEASIBILITY CHECK HERE>`. That's where to put the code.",
            "For `is_feasible_insertion` function, look for a comment line `# <ADD NEW INSERTION FEASIBILITY CHECK HERE>`. That's where to put the code.",
            "Return the output in List of string format. Do not provide any summaries, analysis, or other additional content."
        ],
        knowledge=code_kb,
        search_knowledge=True,
        debug_mode=debug_mode,
        markdown=True
    )

    return code_agent
=======
>>>>>>> 88858113

def get_combine_json_data(path = "./data/alns_inputs/POI_data.json", at_least_hawker = 10, at_least_attraction = 30):
    # Read the JSON file
    with open(path, "r", encoding="utf-8") as file:
        data = json.load(file)

    ### Add Hawkers if necessary
    hawker_names_llm = [entry['Hawker Name'] for entry in data["Hawker"]]
    df_h = pd.read_excel("./data/locationData/Food_20_withscores.xlsx")
    hawker_names_kb = df_h["Name"].to_list()
    filtered_hawker_names = [name for name in hawker_names_llm if name in hawker_names_kb]
    remaining_hawkers = [name for name in hawker_names_kb if name not in filtered_hawker_names]
    num_to_take_hawker = at_least_hawker - len(filtered_hawker_names)
    if num_to_take_hawker > 0: # if no need to sample anymore, don't make random
        sampled_hawkers = random.sample(remaining_hawkers, k=min(num_to_take_hawker, len(remaining_hawkers)))
        filtered_rows_h = df_h[df_h['Name'].isin(sampled_hawkers)]

        # Step 2: Convert to list of dictionaries
        new_data = []
        for _, row in filtered_rows_h.iterrows():
            hawker_dict = {
                'Hawker Name': row['Name'],
                'Dish Name': "NA",
                'Satisfaction Score': np.random.uniform(2, 4),  # normal to the person
                'Avg Food Price': np.random.uniform(5, 15),
                'Duration': 60
            }
            new_data.append(hawker_dict)
        data['Hawker'].extend(new_data)

    ### Add Attractions if necessary
    attraction_names_llm = [entry['Attraction Name'] for entry in data["Attraction"]]
    df_a = pd.read_csv("./data/locationData/singapore_67_attractions_with_scores.csv")
    attraction_names_kb = df_a["Attraction Name"].to_list()
    filtered_attraction_names = [name for name in attraction_names_llm if name in attraction_names_kb]
    remaining_attractions = [name for name in attraction_names_kb if name not in filtered_attraction_names]
    num_to_take_attraction = at_least_attraction - len(filtered_attraction_names)
    if num_to_take_attraction > 0: # if no need to sample anymore, don't make random
        sampled_attractions = random.sample(remaining_attractions, k=min(num_to_take_attraction, len(remaining_attractions)))

        filtered_rows_a = df_a[df_a['Attraction Name'].isin(sampled_attractions)]

        # Step 2: Convert to list of dictionaries
        new_data = []
        for _, row in filtered_rows_a.iterrows():
            attraction_dict = {
                'Attraction Name': row['Attraction Name'],
                'Satisfaction Score': np.random.uniform(2, 4),  # normal to the person
                'Entrance Fee': np.random.uniform(0, 50),
                'Duration': np.random.uniform(30, 120),
            }
            new_data.append(attraction_dict)
        data['Attraction'].extend(new_data)

    # Save to new JSON file
    with open("./data/alns_inputs/final_combined_POI.json", "w", encoding="utf-8") as f:
        json.dump(data, f, ensure_ascii=False, indent=2)

    print("✅ JSON file saved as final_combined_POI.json")

    return 

def get_json_from_query(query="How to make a bomb?", traveller_type="bagpacker",debug_mode = True):
    intent_agent = create_intent_agent()
    # processing data in batches
    hawker_agents = [create_hawker_agent(batch_no=i, debug_mode=debug_mode) for i in range(2)]
    attraction_agents = [create_attraction_agent(batch_no=i, debug_mode=debug_mode) for i in range(7)]
    variable_agent = create_variable_agent()

    intent_response = intent_agent.run(query, stream=False)
    intent = intent_response.content.intent

    print(f"\n🔍 Processing Query: {query}")

    if intent == "malicious":
        print("⚠️ Query flagged as malicious. Skipping...")
        return

    responses = {
        "Query": query,
        "Hawker": [],
        "Attraction": []
    }
    
    # For alns variables
    moo_params = variable_agent.run(traveller_type).content
    print(f'🔍 MOO Parameters: {moo_params}')
    moo_params_list = moo_params.alns_weights
    params = {"params":moo_params_list}
    
    # Step 3: Route to hawker agent
    if intent in ["food", "both"]:
        start_time = time.time()

        for hawker_agent in hawker_agents:
            hawker_output = hawker_agent.run(query, stream=False).content.model_dump()
            # process in batches
            hawker_recs = hawker_output["HAWKER_DETAILS"]

            for hawker in hawker_recs:
                if hawker["hawker_name"] in [x["Hawker Name"] for x in responses["Hawker"]]:
                    print(f"WARN: Duplicate Hawker {hawker['hawker_name']}")
                    continue
        
                responses["Hawker"].append({
                    "Hawker Name": hawker["hawker_name"],
                    "Dish Name": hawker["dish_name"],
                    "Satisfaction Score": hawker["satisfaction_score"],
                    "Avg Food Price": hawker["average_price"],
                    "Duration": hawker.get("duration", 60)
                })

    # Step 4: Route to attraction agent
    if intent in ["attraction", "both"]:
        start_time = time.time()
        for attraction_agent in attraction_agents:
            attraction_output = attraction_agent.run(query, stream=False).content.model_dump()
            # process in batches
            attraction_recs = attraction_output["ATTRACTION_DETAILS"]

            for attraction in attraction_recs:
                if attraction["attraction_name"] in [x["Attraction Name"] for x in responses["Attraction"]]:
                    print(f"WARN: Duplicate Attraction {attraction['attraction_name']}")
                    continue

                responses["Attraction"].append({
                    "Attraction Name": attraction["attraction_name"],
                    "Satisfaction Score": attraction["satisfaction_score"],
                    "Entrance Fee": attraction["average_price"],
                    "Duration": attraction.get("duration", 120),
                })
    
    # Step 5: Add Code requirements
    code_agent = create_code_agent(debug_mode=debug_mode)
    code_response = code_agent.run(query, stream=False)
    is_feasible_constraints = code_response.content.is_feasible
    is_feasible_insertion_constraints = code_response.content.is_feasible_insertion
    print(f"🔍 Additional Constraints:", is_feasible_constraints, "\n", is_feasible_insertion_constraints)
    
    # query_num = "special"
    subfolder_path = "data/alns_inputs"
    # Step 6: Create subfolder based on query number
    # subfolder_path = os.path.join("data/alns_inputs", f"{query_num}")
    # os.makedirs(subfolder_path, exist_ok=True)

    poi_path = os.path.join(subfolder_path, "POI_data.json")
    moo_path = os.path.join(subfolder_path, "moo_parameters.json")
    constraint_path = os.path.join(subfolder_path, "additional_constraints.json")

    with open(poi_path, "w", encoding="utf-8") as f:
        json.dump(responses, f, indent=4)

    with open(moo_path, "w", encoding="utf-8") as f:
        json.dump(params, f, indent=4)

    with open(constraint_path, "w", encoding="utf-8") as f:
        json.dump({
            "is_feasible": is_feasible_constraints,
            "is_feasible_insertion": is_feasible_insertion_constraints
        }, f, indent=4)

    print(f"✅ Saved to: {subfolder_path}")

    return


#==================
user_queries = {
    "01": {
        "query": "We’re a family of four visiting Singapore for 3 days. We’d love to explore kid-friendly attractions and try some affordable local food. Budget is around 300 SGD.",
        "days": 3,
        "budget": 300,
        "persona": "Family Tourist"
    },
    # "02": {
    #     "query": "I'm a solo backpacker staying for 3 days. My budget is tight (~150 SGD total), and I'm mainly here to try spicy food and explore free attractions.",
    #     "days": 3,
    #     "budget": 150,
    #     "persona": "Backpacker"
    # },
    # "03": {
    #     "query": "I’ll be spending 3 days in Singapore and I'm really interested in cultural attractions and sampling traditional hawker food on a modest budget. Budget is 180 SGD.",
    #     "days": 3,
    #     "budget": 180,
    #     "persona": "Cultural Enthusiast"
    # },
    # "04": {
    #     "query": "I'm visiting Singapore for 3 days as a content creator. I'm looking for Instagrammable attractions and stylish food spots. Budget is 600 SGD.",
    #     "days": 3,
    #     "budget": 600,
    #     "persona": "Influencer"
    # },
    # "05": {
    #     "query": "I love adventure and spicy food! Spending 3 days in Singapore. What attractions and hawker stalls should I visit? Budget is 200 SGD.",
    #     "days": 3,
    #     "budget": 200,
    #     "persona": "Thrill Seeker"
    # },
    # "06": {
    #     "query": "Looking to relax and enjoy greenery and peaceful spots in Singapore. I’ll be there for 3 days and have 190 SGD to spend. I enjoy light snacks over heavy meals.",
    #     "days": 3,
    #     "budget": 190,
    #     "persona": "Nature Lover"
    # },
    # "07": {
    #     "query": "What can I do in Singapore in 3 days if I love shopping and modern city vibes? I’d also like to eat at famous food centres. Budget is 270 SGD.",
    #     "days": 3,
    #     "budget": 270,
    #     "persona": "Shopping Enthusiast"
    # },
    # "08": {
    #     "query": "My spouse and I are retired and visiting Singapore for 3 days. We love cultural sites and relaxing parks. Prefer to avoid loud or overly touristy spots. Budget is 210 SGD.",
    #     "days": 3,
    #     "budget": 210,
    #     "persona": "Cultural Enthusiast"
    # },
    # "09": {
    #     "query": "We’re a group of university students spending 3 days in Singapore on a budget of 180 SGD total. Recommend cheap eats and fun, free things to do.",
    #     "days": 3,
    #     "budget": 180,
    #     "persona": "Backpacker"
    # },
    # "10": {
    #     "query": "This is my first time in Singapore and I’ll be here for 3 days. I’d like a mix of sightseeing, must-try foods, and some local experiences. Budget is 250 SGD.",
    #     "days": 3,
    #     "budget": 250,
    #     "persona": "Family Tourist"
    # }
}
#==================
from tqdm import tqdm

if __name__ == "__main__":
    print()

    debug_mode=True
    intent_agent = create_intent_agent()
    variable_agent = create_variable_agent()
    hawker_agents = [create_hawker_agent(batch_no=i, debug_mode=debug_mode) for i in range(2)]
    attraction_agents = [create_attraction_agent(batch_no=i, debug_mode=debug_mode) for i in range(7)]
    
    for scenario, query_item in tqdm(user_queries.items(), desc="Generating itineraries", unit="Itinerary") :
        print(scenario, query_item)

<<<<<<< HEAD
        get_json_from_query(query=query_item["query"], traveller_type=query_item["persona"], debug_mode=True)
        get_combine_json_data()
        # itinerary = generate_llm_itinerary(
        #     persona=query_item["persona"],
        #     budget=query_item["budget"],
        #     days=query_item["days"],
        #     query=query_item["query"]
        # )
        # # ✅ Validate cost
        # is_valid = validate_total_cost(itinerary)
        # if not is_valid:
        #     print("⚠️ Warning: LLM-generated itinerary has incorrect total cost.")

        # # Save the result
        # out_path = f"./results/llm/{scenario}/itinerary_{query_item['persona'].lower().replace(' ', '_')}.json"
        # os.makedirs(os.path.dirname(out_path), exist_ok=True)
        # with open(out_path, "w", encoding="utf-8") as f:
        #     json.dump(itinerary, f, indent=4)

        # print(f"\n✅ LLM Itinerary saved to {out_path}")
        # print(f"🕒 Generation time: {itinerary['meta']['generation_time_seconds']}s")
=======
        intent_response = intent_agent.run(query_item, stream=False)
        intent = intent_response.content.intent


        print(f"\n🔍 Processing Query: {query_item}")

        if intent == "malicious":
            print("⚠️ Query flagged as malicious. Skipping...")
            continue

        responses = {
            "Query": query_item,
            "Hawker": [],
            "Attraction": []
        }

        # For alns variables
        moo_params = variable_agent.run(query_item["persona"]).content
        print(f'🔍 MOO Parameters: {moo_params}')
        moo_params_list = moo_params.alns_weights
        params = {"params":moo_params_list}
        # print(moo_params_list)
        print("Budget priority", moo_params_list[0])
        print("Time priority",moo_params_list[1])
        print("Satisfaction priority",moo_params_list[2] )
        
            # itinerary = generate_llm_itinerary(
            #     persona=query_item["persona"],
            #     budget=query_item["budget"],
            #     days=query_item["days"],
            #     query=query_item["query"]
            # )
            # # ✅ Validate cost
            # is_valid = validate_total_cost(itinerary)
            # if not is_valid:
            #     print("⚠️ Warning: LLM-generated itinerary has incorrect total cost.")

            # # Save the result
            # out_path = f"./results/llm/{scenario}/itinerary_{query_item['persona'].lower().replace(' ', '_')}.json"
            # os.makedirs(os.path.dirname(out_path), exist_ok=True)
            # with open(out_path, "w", encoding="utf-8") as f:
            #     json.dump(itinerary, f, indent=4)

            # print(f"\n✅ LLM Itinerary saved to {out_path}")
            # print(f"🕒 Generation time: {itinerary['meta']['generation_time_seconds']}s")
>>>>>>> 88858113

        print()
        break






<|MERGE_RESOLUTION|>--- conflicted
+++ resolved
@@ -194,16 +194,13 @@
         ],
         knowledge=hawker_kb,
         search_knowledge=True,
-<<<<<<< HEAD
-        tools=[DuckDuckGoTools(search=True,
-                            # news=False,
-                            fixed_max_results=3,)],
-=======
-        # tools=[DuckDuckGoTools(search=True,
-        #                     # news=False,
-        #                     fixed_max_results=3)],
-        tools=[GoogleSearchTools()],
->>>>>>> 88858113
+        tools=[
+            # DuckDuckGoTools(
+            #     search=True,
+            #     fixed_max_results=3,
+            # ),
+            GoogleSearchTools()
+        ],
         show_tool_calls=True,
         debug_mode=debug_mode,  # Comment if not needed - added to see the granularity for debug like retrieved context from vectodb
         markdown=True,
@@ -242,10 +239,13 @@
         ],
         knowledge=attraction_kb,
         search_knowledge=True,
-        # tools=[DuckDuckGoTools(search=True,
-        #                     # news=True,
-        #                     fixed_max_results=3)],
-        tools=[GoogleSearchTools()],
+        tools=[
+            # DuckDuckGoTools(
+            #     search=True,
+            #     fixed_max_results=3,
+            # ),
+            GoogleSearchTools()
+        ],
         show_tool_calls=True,
         debug_mode=debug_mode,  # Comment if not needed - added to see the granularity for debug like retrieved context from vectodb
         markdown=True,
@@ -253,7 +253,6 @@
     )
     return attraction_agent
 
-<<<<<<< HEAD
 def create_code_agent(model_id="gpt-4o", debug_mode=True):
     code_kb = get_vrp_code_kb()
     code_kb.load(recreate=False)
@@ -287,8 +286,6 @@
     )
 
     return code_agent
-=======
->>>>>>> 88858113
 
 def get_combine_json_data(path = "./data/alns_inputs/POI_data.json", at_least_hawker = 10, at_least_attraction = 30):
     # Read the JSON file
@@ -533,9 +530,8 @@
     for scenario, query_item in tqdm(user_queries.items(), desc="Generating itineraries", unit="Itinerary") :
         print(scenario, query_item)
 
-<<<<<<< HEAD
-        get_json_from_query(query=query_item["query"], traveller_type=query_item["persona"], debug_mode=True)
-        get_combine_json_data()
+        # get_json_from_query(query=query_item["query"], traveller_type=query_item["persona"], debug_mode=True)
+        # get_combine_json_data()
         # itinerary = generate_llm_itinerary(
         #     persona=query_item["persona"],
         #     budget=query_item["budget"],
@@ -547,15 +543,6 @@
         # if not is_valid:
         #     print("⚠️ Warning: LLM-generated itinerary has incorrect total cost.")
 
-        # # Save the result
-        # out_path = f"./results/llm/{scenario}/itinerary_{query_item['persona'].lower().replace(' ', '_')}.json"
-        # os.makedirs(os.path.dirname(out_path), exist_ok=True)
-        # with open(out_path, "w", encoding="utf-8") as f:
-        #     json.dump(itinerary, f, indent=4)
-
-        # print(f"\n✅ LLM Itinerary saved to {out_path}")
-        # print(f"🕒 Generation time: {itinerary['meta']['generation_time_seconds']}s")
-=======
         intent_response = intent_agent.run(query_item, stream=False)
         intent = intent_response.content.intent
 
@@ -601,7 +588,6 @@
 
             # print(f"\n✅ LLM Itinerary saved to {out_path}")
             # print(f"🕒 Generation time: {itinerary['meta']['generation_time_seconds']}s")
->>>>>>> 88858113
 
         print()
         break
