--- conflicted
+++ resolved
@@ -144,9 +144,6 @@
             # Every day, go from hotel at least START_TIME
             g_count += self.NUM_DAYS
             
-            # For each hawker, must be visited at most once per day as source and destination
-            g_count += 2 * self.num_hawkers * self.NUM_DAYS
-            
             # For time constraints when a route is chosen
             g_count += self.NUM_DAYS * self.num_transport_types * (self.num_locations - 1)
             g_count += self.NUM_DAYS * self.num_transport_types * (self.num_locations - 1) * (self.num_locations - 2)
@@ -163,18 +160,6 @@
             ### For equality constraints
             h_count = 0
             
-<<<<<<< HEAD
-            # Exactly 2 hawker visits per day (was inequality, now equality)
-            h_count += self.NUM_DAYS
-            
-            # Exactly 1 hawker visit during lunch and 1 during dinner (were inequalities, now equalities)
-            h_count += self.NUM_DAYS * 2
-            
-            # Hotel must be starting point each day
-            h_count += self.NUM_DAYS
-            
-=======
->>>>>>> b23e0f54
             # Flow conservation (in = out)
             h_count += self.NUM_DAYS * self.num_locations
             
