import re
import os
import pickle
import hashlib
import numpy as np
import logging
from datetime import datetime
from pymoo.algorithms.moo.nsga2 import NSGA2
from pymoo.operators.crossover.pntx import TwoPointCrossover
from pymoo.operators.mutation.bitflip import BitflipMutation
from pymoo.operators.sampling.rnd import IntegerRandomSampling
from pymoo.optimize import minimize
from pymoo.termination import get_termination

from generate_route_matrix import save_matrix_to_file
from utils.transport_utility import get_transport_matrix, get_all_locations
from utils.google_maps_client import GoogleMapsClient
from utils.get_trip_detail import calculate_public_transport_fare, calculate_car_fare
from utils.generate_init_solution import HeuristicInitialization
from debug_problem import DebugTravelItineraryProblem

# Global cache for hotel routes
HOTEL_ROUTES_CACHE = {}
CACHE_DIRECTORY = "data/cache"

# Set up logging
os.makedirs("log", exist_ok=True)
logging.basicConfig(
    level=logging.INFO,
    format='%(asctime)s - %(levelname)s - %(message)s',
    handlers=[
        logging.FileHandler("log/integrated_problem.log", mode='a'),
        logging.StreamHandler()
    ]
)
logger = logging.getLogger("integrated_problem")

np.random.seed(42)

def get_cache_key(hotel):
    """Generate a unique cache key for a hotel"""
    # Use hotel name and coordinates to create a unique key
    key_str = f"{hotel['name']}_{hotel['lat']}_{hotel['lng']}"
    return hashlib.md5(key_str.encode()).hexdigest()

def save_hotel_routes_to_cache(hotel, hotel_routes):
    """Save hotel routes to disk cache"""
    # Create cache directory if it doesn't exist
    os.makedirs(CACHE_DIRECTORY, exist_ok=True)
    
    # Generate cache key and file path
    cache_key = get_cache_key(hotel)
    cache_file = os.path.join(CACHE_DIRECTORY, f"hotel_routes_{cache_key}.pkl")
    
    # Save to file
    with open(cache_file, 'wb') as f:
        pickle.dump(hotel_routes, f)
    
    # Also store in memory cache
    HOTEL_ROUTES_CACHE[cache_key] = hotel_routes
    
    logger.info(f"Saved hotel routes to cache: {cache_file}")
    return cache_key

def load_hotel_routes_from_cache(hotel, locations=None):
    """
    Load hotel routes from cache if available and valid
    
    Args:
        hotel: Hotel location information
        locations: List of all locations to validate cache against (optional)
        
    Returns:
        dict: Cached hotel routes if available and valid, None otherwise
    """
    cache_key = get_cache_key(hotel)
    
    # Function to validate cached routes against current locations
    def validate_cached_routes(hotel_routes, locations):
        """Validate that cached routes are compatible with current locations"""
        if not hotel_routes:
            return False
        
        # Get non-hotel location names
        location_names = [loc["name"] for loc in locations if loc["type"] != "hotel"]
        
        # Check if all required location pairs are in the cache
        time_brackets = [8, 12, 16, 20]  # The time brackets used in the system
        
        for location_name in location_names:
            # Check hotel to location routes
            hotel_to_loc_exists = False
            # Check location to hotel routes
            loc_to_hotel_exists = False
            
            for hour in time_brackets:
                # Check hotel -> location route
                if (hotel["name"], location_name, hour) in hotel_routes:
                    hotel_to_loc_exists = True
                
                # Check location -> hotel route
                if (location_name, hotel["name"], hour) in hotel_routes:
                    loc_to_hotel_exists = True
            
            # If either direction is missing for this location, cache is invalid
            if not hotel_to_loc_exists or not loc_to_hotel_exists:
                logger.warning(f"Missing routes between hotel and location '{location_name}' in cached data")
                return False
        
        logger.info("Cached hotel routes validated successfully")
        return True
    
    # Check memory cache first
    if cache_key in HOTEL_ROUTES_CACHE:
        hotel_routes = HOTEL_ROUTES_CACHE[cache_key]
        
        # Validate if locations are provided
        if locations and not validate_cached_routes(hotel_routes, locations):
            logger.warning(f"Memory-cached routes for {hotel['name']} don't match current locations, cache invalid")
            return None
        
        logger.info(f"Loaded hotel routes from memory cache for {hotel['name']}")
        return hotel_routes
    
    # Check disk cache
    cache_file = os.path.join(CACHE_DIRECTORY, f"hotel_routes_{cache_key}.pkl")
    if os.path.exists(cache_file):
        try:
            with open(cache_file, 'rb') as f:
                hotel_routes = pickle.load(f)
            
            # Validate if locations are provided
            if locations and not validate_cached_routes(hotel_routes, locations):
                logger.warning(f"Disk-cached routes for {hotel['name']} don't match current locations, cache invalid")
                return None
            
            # Store in memory cache for faster access next time
            HOTEL_ROUTES_CACHE[cache_key] = hotel_routes
            
            logger.info(f"Loaded hotel routes from disk cache: {cache_file}")
            return hotel_routes
        except Exception as e:
            logger.error(f"Error loading hotel routes from cache: {e}")
    
    # Cache miss
    return None


def clear_hotel_routes_cache():
    """Clear all cached hotel routes"""
    global HOTEL_ROUTES_CACHE
    HOTEL_ROUTES_CACHE = {}
    
    if os.path.exists(CACHE_DIRECTORY):
        for file in os.listdir(CACHE_DIRECTORY):
            if file.startswith("hotel_routes_"):
                os.remove(os.path.join(CACHE_DIRECTORY, file))
    
    logger.info("Cleared hotel routes cache")

def count_indentation(line_of_code):
    # given line of code, get the indentation to replicate in added constraints
    num_indent = 0
    for chara in line_of_code:
        if chara != " ":
            break
        num_indent += 1
    
    return num_indent

def debug_optimization_problem(problem):
    """Run a comprehensive debugging analysis on the problem"""
    
    # 1. Check input data
    print("\n===== CHECKING INPUT DATA =====")
    print(f"Number of locations: {problem.num_locations}")
    print(f"  - Hotels: {problem.num_hotels}")
    print(f"  - Attractions: {problem.num_attractions}")
    print(f"  - Hawkers: {problem.num_hawkers}")
    print(f"Budget: {problem.budget}")
    print(f"Number of days: {problem.NUM_DAYS}")
    
    # Verify transport matrix coverage
    matrix_keys = list(problem.transport_matrix.keys())
    print(f"Transport matrix entries: {len(matrix_keys)}")
    print(f"Sample entry: {matrix_keys[0]} -> {problem.transport_matrix[matrix_keys[0]]}")
    
    # 3. Run our detailed feasibility analysis
    analysis = problem.run_feasibility_analysis(num_samples=100)
    
    # 4. Try to debug a specific solution (e.g., the best one from analysis)
    if analysis["best_solution"] is not None:
        print("\n===== DEBUGGING BEST FOUND SOLUTION =====")
        problem.debug_constraint_violations(analysis["best_solution"])
    
    # 5. Check specific constraints that are frequently violated
    print("\n===== CONSTRAINT FIXING SUGGESTIONS =====")
    
    # Identify the most problematic constraints
    eq_violations = sorted(analysis["eq_violation_counts"].items(), key=lambda x: x[1], reverse=True)
    ineq_violations = sorted(analysis["ineq_violation_counts"].items(), key=lambda x: x[1], reverse=True)
    
    if eq_violations:
        print("\nTop equality constraint issues:")
        for idx, count in eq_violations[:3]:
            desc = problem.get_constraint_description("H", idx)
            print(f"  - H[{idx}] ({count} violations): {desc}")
            print(f"    Suggestion: Check if this constraint is too restrictive or if the data allows satisfying it")
    
    if ineq_violations:
        print("\nTop inequality constraint issues:")
        for idx, count in ineq_violations[:3]:
            desc = problem.get_constraint_description("G", idx)
            print(f"  - G[{idx}] ({count} violations): {desc}")
            print(f"    Suggestion: Check if this constraint conflicts with others or if the data allows satisfying it")
    
    # 6. Overall recommendations
    print("\n===== OVERALL RECOMMENDATIONS =====")
    total_constraints = len(analysis["eq_violation_counts"]) + len(analysis["ineq_violation_counts"])
    print(f"Problematic constraints: {total_constraints} out of {problem.n_ieq_constr + problem.n_eq_constr}")
    
    # Suggest potential fixes based on common issues
    if analysis["avg_eq_violations"] > analysis["avg_ineq_violations"]:
        print("Focus on fixing equality constraints first - they're more restrictive")
    else:
        print("Focus on fixing inequality constraints first - they're more frequently violated")
    
    # Check for common issues
    if any("hawker" in problem.get_constraint_description("H", idx) for idx in analysis["eq_violation_counts"]):
        print("\nPotential hawker constraint issues:")
        print("  - Check if you have enough hawkers to satisfy the 'exactly 2 per day' constraint")
        print("  - Check if the lunch/dinner time windows allow hawker visits")
        print("  - Consider relaxing the 'exactly 1 lunch and 1 dinner' to 'at least' constraints")
    
    if any("flow conservation" in problem.get_constraint_description("H", idx) for idx in analysis["eq_violation_counts"]):
        print("\nPotential flow conservation issues:")
        print("  - Check if locations can be both entered and exited")
        print("  - Ensure transport matrix has routes between all location pairs")
    
    if any("Hotel must be starting point" in problem.get_constraint_description("H", idx) for idx in analysis["eq_violation_counts"]):
        print("\nPotential hotel constraint issues:")
        print("  - Verify hotel is at index 0 in the locations list")
        print("  - Check transport matrix coverage from hotel to other locations")

def integrate_problem(base_problem_str, inequality_constraints, equality_constraints):
    
<<<<<<< HEAD
    INEQUALITY_CONSTRAINT_LINE = 185
    EQUALITY_CONSTRAINT_LINE = INEQUALITY_CONSTRAINT_LINE + 1
    INDENTATION_COUNT_LINE = 346
=======
    INEQUALITY_CONSTRAINT_LINE = 187
    EQUALITY_CONSTRAINT_LINE = INEQUALITY_CONSTRAINT_LINE + 1
    INDENTATION_COUNT_LINE = 391
>>>>>>> b23e0f54
    ADD_CONSTRAINT_LINE = INDENTATION_COUNT_LINE + 1
    
    # update the number of constraints in class initialization
    base_problem_str[INEQUALITY_CONSTRAINT_LINE] = base_problem_str[INEQUALITY_CONSTRAINT_LINE].replace(",", " + " + str(len(inequality_constraints)) + ",")
    base_problem_str[EQUALITY_CONSTRAINT_LINE] = base_problem_str[EQUALITY_CONSTRAINT_LINE].replace(",", " + " + str(len(equality_constraints)) + ",")

    # add additional constraints
    # known location of <ADD ADDITIONAL CONSTRAINTS HERE> is in this line
    num_indent = count_indentation(base_problem_str[INDENTATION_COUNT_LINE]) # see indentation there, match in every added constraints
    for constraint in inequality_constraints: # inequality constraints
        # add indent for each line
        constraint = [" " * num_indent + constraint_line.strip() for constraint_line in constraint.split("\n")]
        constraint = "\n".join(constraint) # re-join to make new constraint
        # add the constraint to the code
        base_problem_str.insert(ADD_CONSTRAINT_LINE, constraint)

    for constraint in equality_constraints: # equality constraints
        # add indent for each line
        constraint = [" " * num_indent + constraint_line.strip() for constraint_line in constraint.split("\n")]
        constraint = "\n".join(constraint) # re-join to make new constraint
        # add the constraint to the code
        base_problem_str.insert(ADD_CONSTRAINT_LINE, constraint)
    
    return base_problem_str

def get_hotel_waypoint(hotel_name):
    """
    Get hotel waypoint from user input (name)
    
    Args:
        hotel_name: Name of the hotel
        
    Returns:
        dict: Hotel location information
    """
    if not hotel_name:
        logger.warning("No hotel information provided, using default hotel")
        # Return a default hotel in central Singapore if none provided
        return {
            "type": "hotel",
            "name": "DEFAULT HOTEL",
            "lat": 1.2904527,  # Marina Bay Sands coordinates as default
            "lng": 103.8577566,
        }
    
    try:
        # Initialize Google Maps client with API key from environment variables
        maps_client = GoogleMapsClient()
        
        # Create search query
        search_query = f"{hotel_name}, Singapore"
        
        logger.info(f"Geocoding hotel: {search_query}")
        
        # Get place details using Google Maps API
        place_details = maps_client.get_place_details(place_name=search_query)
        place_data = maps_client.parse_place_details(place_details)
        
        if not place_data or 'location' not in place_data:
            logger.warning(f"Could not geocode hotel: {search_query}, using default location")
            return {
                "type": "hotel",
                "name": hotel_name,
                "lat": 1.2904527,  # Marina Bay Sands coordinates as default
                "lng": 103.8577566,
            }
        
        # Create and return hotel location information
        hotel = {
            "type": "hotel",
            "name": place_data.get('name', hotel_name),
            "lat": place_data['location']['lat'],
            "lng": place_data['location']['lng'],
        }
        
        logger.info(f"Successfully geocoded hotel: {hotel['name']} at {hotel['lat']}, {hotel['lng']}")
        return hotel
        
    except Exception as e:
        logger.error(f"Error geocoding hotel: {e}")
        # Return default hotel on error
        return {
            "type": "hotel",
            "name": hotel_name,
            "lat": 1.2904527,  # Default coordinates
            "lng": 103.8577566,
        }

def compute_hotel_routes(hotel, locations):
    """
    Compute routes between the hotel and all other locations using route matrix batch method
    Uses cache if available for the same hotel
    
    Args:
        hotel: Hotel location information
        locations: List of all other locations
        
    Returns:
        dict: Route matrix entries for the hotel
    """
    
    # Try to load from cache first
    cached_routes = load_hotel_routes_from_cache(hotel, locations)
    if cached_routes is not None:
        return cached_routes
    
    try:
        # Initialize Google Maps client
        maps_client = GoogleMapsClient()
        
        # Time brackets used in the travel itinerary problem
        time_brackets = [8, 12, 16, 20]  # morning, midday, evening, night
        
        # Create a dictionary to store route information
        hotel_routes = {}
        
        # Create a hotel waypoint for the matrix calculation
        hotel_waypoint = [hotel["name"], hotel["lat"], hotel["lng"]]
        
        # Filter out other hotels from locations
        non_hotel_locations = [loc for loc in locations if loc["type"] != "hotel"]
        
        # Create waypoints list for the other locations
        destination_waypoints = [[loc["name"], loc["lat"], loc["lng"]] for loc in non_hotel_locations]
        
        # Log the operation
        logger.info(f"Computing route matrices for hotel '{hotel['name']}' with {len(destination_waypoints)} destinations")
        
        # For each time bracket, compute route matrix
        for hour in time_brackets:
            # Set departure time based on hour
            departure_time = datetime(2025, 5, 17, hour, 0, 0)
            
            # Compute transit route matrix (hotel to all locations)
            logger.info(f"Computing transit route matrix for hour {hour}...")
            transit_matrix = maps_client.compute_route_matrix(
                origins=[hotel_waypoint],
                destinations=destination_waypoints,
                mode="transit",
                departure_time=departure_time
            )
            
            # Compute driving route matrix (hotel to all locations)
            logger.info(f"Computing driving route matrix for hour {hour}...")
            driving_matrix = maps_client.compute_route_matrix(
                origins=[hotel_waypoint],
                destinations=destination_waypoints,
                mode="drive",
                departure_time=departure_time
            )
            
            # Compute transit route matrix (all locations to hotel)
            logger.info(f"Computing transit route matrix from locations to hotel for hour {hour}...")
            transit_matrix_return = maps_client.compute_route_matrix(
                origins=destination_waypoints,
                destinations=[hotel_waypoint],
                mode="transit",
                departure_time=departure_time
            )
            
            # Compute driving route matrix (all locations to hotel)
            logger.info(f"Computing driving route matrix from locations to hotel for hour {hour}...")
            driving_matrix_return = maps_client.compute_route_matrix(
                origins=destination_waypoints,
                destinations=[hotel_waypoint],
                mode="drive",
                departure_time=departure_time
            )
            
            # Process the matrices and update hotel_routes
            # Process hotel to locations routes (transit)
            for route in transit_matrix:
                if route.get('condition') == 'ROUTE_EXISTS':
                    dest_index = route.get('destinationIndex', 0)
                    if dest_index < len(non_hotel_locations):
                        dest_location = non_hotel_locations[dest_index]
                        
                        # Extract distance and duration
                        distance_meters = route.get('distanceMeters', 0)
                        distance_km = distance_meters / 1000
                        
                        duration_seconds = 0
                        if 'duration' in route:
                            duration_str = route['duration']
                            if duration_str.endswith('s'):
                                duration_seconds = int(duration_str[:-1])
                        
                        # Calculate fare
                        transit_fare = calculate_public_transport_fare(distance_km)
                        
                        # Store the route data
                        if (hotel["name"], dest_location["name"], hour) not in hotel_routes:
                            hotel_routes[(hotel["name"], dest_location["name"], hour)] = {
                                "transit": {
                                    "duration": round(duration_seconds / 60, 1),  # Convert to minutes
                                    "price": round(transit_fare, 2) if transit_fare else 0,
                                },
                                "drive": {
                                    "duration": 0,
                                    "price": 0,
                                }
                            }
                        else:
                            hotel_routes[(hotel["name"], dest_location["name"], hour)]["transit"] = {
                                "duration": round(duration_seconds / 60, 1),  # Convert to minutes
                                "price": round(transit_fare, 2) if transit_fare else 0,
                            }
            
            # Process hotel to locations routes (driving)
            for route in driving_matrix:
                if route.get('condition') == 'ROUTE_EXISTS':
                    dest_index = route.get('destinationIndex', 0)
                    if dest_index < len(non_hotel_locations):
                        dest_location = non_hotel_locations[dest_index]
                        
                        # Extract distance and duration
                        distance_meters = route.get('distanceMeters', 0)
                        distance_km = distance_meters / 1000
                        
                        duration_seconds = 0
                        if 'duration' in route:
                            duration_str = route['duration']
                            if duration_str.endswith('s'):
                                duration_seconds = int(duration_str[:-1])
                        
                        # Calculate fare
                        driving_fare = calculate_car_fare(distance_meters)
                        
                        # Store the route data
                        if (hotel["name"], dest_location["name"], hour) not in hotel_routes:
                            hotel_routes[(hotel["name"], dest_location["name"], hour)] = {
                                "transit": {
                                    "duration": 0,
                                    "price": 0,
                                },
                                "drive": {
                                    "duration": round(duration_seconds / 60, 1),  # Convert to minutes
                                    "price": round(driving_fare, 2) if driving_fare else 0,
                                }
                            }
                        else:
                            hotel_routes[(hotel["name"], dest_location["name"], hour)]["drive"] = {
                                "duration": round(duration_seconds / 60, 1),  # Convert to minutes
                                "price": round(driving_fare, 2) if driving_fare else 0,
                            }
            
            # Process locations to hotel routes (transit)
            for route in transit_matrix_return:
                if route.get('condition') == 'ROUTE_EXISTS':
                    origin_index = route.get('originIndex', 0)
                    if origin_index < len(non_hotel_locations):
                        origin_location = non_hotel_locations[origin_index]
                        
                        # Extract distance and duration
                        distance_meters = route.get('distanceMeters', 0)
                        distance_km = distance_meters / 1000
                        
                        duration_seconds = 0
                        if 'duration' in route:
                            duration_str = route['duration']
                            if duration_str.endswith('s'):
                                duration_seconds = int(duration_str[:-1])
                        
                        # Calculate fare
                        transit_fare = calculate_public_transport_fare(distance_km)
                        
                        # Store the route data
                        if (origin_location["name"], hotel["name"], hour) not in hotel_routes:
                            hotel_routes[(origin_location["name"], hotel["name"], hour)] = {
                                "transit": {
                                    "duration": round(duration_seconds / 60, 1),  # Convert to minutes
                                    "price": round(transit_fare, 2) if transit_fare else 0,
                                },
                                "drive": {
                                    "duration": 0,
                                    "price": 0,
                                }
                            }
                        else:
                            hotel_routes[(origin_location["name"], hotel["name"], hour)]["transit"] = {
                                "duration": round(duration_seconds / 60, 1),  # Convert to minutes
                                "price": round(transit_fare, 2) if transit_fare else 0,
                            }
            
            # Process locations to hotel routes (driving)
            for route in driving_matrix_return:
                if route.get('condition') == 'ROUTE_EXISTS':
                    origin_index = route.get('originIndex', 0)
                    if origin_index < len(non_hotel_locations):
                        origin_location = non_hotel_locations[origin_index]
                        
                        # Extract distance and duration
                        distance_meters = route.get('distanceMeters', 0)
                        distance_km = distance_meters / 1000
                        
                        duration_seconds = 0
                        if 'duration' in route:
                            duration_str = route['duration']
                            if duration_str.endswith('s'):
                                duration_seconds = int(duration_str[:-1])
                        
                        # Calculate fare
                        driving_fare = calculate_car_fare(distance_meters)
                        
                        # Store the route data
                        if (origin_location["name"], hotel["name"], hour) not in hotel_routes:
                            hotel_routes[(origin_location["name"], hotel["name"], hour)] = {
                                "transit": {
                                    "duration": 0,
                                    "price": 0,
                                },
                                "drive": {
                                    "duration": round(duration_seconds / 60, 1),  # Convert to minutes
                                    "price": round(driving_fare, 2) if driving_fare else 0,
                                }
                            }
                        else:
                            hotel_routes[(origin_location["name"], hotel["name"], hour)]["drive"] = {
                                "duration": round(duration_seconds / 60, 1),  # Convert to minutes
                                "price": round(driving_fare, 2) if driving_fare else 0,
                            }
        
        logger.info(f"Successfully computed {len(hotel_routes)} hotel route entries across {len(time_brackets)} time periods")
        
        # Save to cache before returning
        save_hotel_routes_to_cache(hotel, hotel_routes)
        
        return hotel_routes
        
    except Exception as e:
        import traceback
        logger.error(f"Error computing hotel routes: {e}")
        logger.error(traceback.format_exc())
        # Return empty dictionary on error
        return {}

def integrate_hotel_with_locations(hotel, locations, transport_matrix):
    """
    Integrate hotel with existing locations and transport matrix
    
    Args:
        hotel: Hotel location dictionary
        locations: List of location dictionaries
        transport_matrix: Existing transport matrix
        
    Returns:
        tuple: (updated_locations, updated_transport_matrix)
    """
    # Check if hotel already exists in locations
    hotel_exists = False
    for i, loc in enumerate(locations):
        if loc["type"] == "hotel" and loc["name"] == hotel["name"]:
            # Hotel already exists, update its information
            locations[i] = hotel
            hotel_exists = True
            logger.info(f"Updated existing hotel: {hotel['name']}")
            break
    
    # If hotel doesn't exist, add it to locations (at index 0)
    if not hotel_exists:
        locations.insert(0, hotel)
        logger.info(f"Added new hotel: {hotel['name']}")
    
    # Compute routes between hotel and all locations
    hotel_routes = compute_hotel_routes(hotel, locations)
    
    # Check if we have any hotel routes
    if not hotel_routes:
        logger.warning("Failed to compute hotel routes, using default values")
        # Create default routes (this is a fallback to prevent optimization failure)
        return None, None
    
    # Merge hotel routes with existing transport matrix
    updated_matrix = {**transport_matrix, **hotel_routes}
    logger.info(f"Added {len(hotel_routes)} hotel route entries to transport matrix")
    
    return locations, updated_matrix

def main(hotel_name=None, budget=300, num_days=3):
    """
    Main function to run the integrated problem with a specified hotel
    
    Args:
        hotel_name: Name of the hotel (optional)
    
    Returns:
        tuple: (result, problem, updated_locations)
    """
    # Make sure log directory exists
    os.makedirs("log", exist_ok=True)
    os.makedirs("results", exist_ok=True)
    
    with open("src/base_problem.py", 'r') as base_problem_file:
        base_problem_str = base_problem_file.readlines()

    # Define constraints
    inequality_constraints = []
        # """
        # day_one_attraction_limit = np.sum(x_var[0, :, :, :]) - 3 # should be <= 3
        # out["G"].append(day_one_attraction_limit)
        # """
    # ]
    equality_constraints = []
        # """out["H"].append(np.sum(x_var) - 5) # should be == 5""",
    # ]

    # Get user-specified hotel or use default
    logger.info("Getting hotel information...")
    if hotel_name is None:
        hotel_name = input("Enter hotel name (or press Enter for default): ")
    
    hotel = get_hotel_waypoint(hotel_name if hotel_name else None)

    # Get transport matrix and locations
    logger.info("Loading transport matrix and locations...")
    all_locations = get_all_locations()
    transport_matrix = get_transport_matrix()
    
    # Integrate hotel with locations and transport matrix
    logger.info("Integrating hotel with transport matrix...")
    updated_locations, updated_matrix = integrate_hotel_with_locations(
        hotel, all_locations, transport_matrix
    )

    # For all locations, get necessary data (only if not already present)
    for loc in updated_locations:
        if loc["type"] == "hawker":
            if not "rating" in loc:
                loc["rating"] = np.random.uniform(0, 5)
            if not "avg_food_price" in loc:
                loc["avg_food_price"] = np.random.uniform(5, 15)
            if not "duration" in loc:
                loc["duration"] = 60  # just standardize 60 mins
        elif loc["type"] == "attraction":
            if not "satisfaction" in loc:
                loc["satisfaction"] = np.random.uniform(0, 10)
            if not "entrance_fee" in loc:
                loc["entrance_fee"] = np.random.uniform(5, 100)
            if not "duration" in loc:
                loc["duration"] = np.random.randint(30, 90)
        elif loc["type"] == "hotel":
            # Set hotel duration to 0 (no time spent at hotel for activities)
            loc["duration"] = 0

    debug_only = False  # Set to True to exit after debugging
    if debug_only:
        
        problem = DebugTravelItineraryProblem(
            num_days=3,
            budget=300,
            locations=updated_locations,
            transport_matrix=updated_matrix,
        )
        
        debug_optimization_problem(problem)
        logger.info("Debug mode only, exiting before optimization")
        return None, problem, updated_locations
    
    # Integrate the problem with constraints
    base_problem_str = integrate_problem(base_problem_str, inequality_constraints, equality_constraints)

    # have base problem set as None for defaulting in case of error
    # class TravelItineraryProblem():
    #     def __init__(self, **kwargs):
    #         pass
    
    exec_namespace = {}
    exec("".join(base_problem_str), globals(), exec_namespace)

    TravelItineraryProblem = exec_namespace["TravelItineraryProblem"]

    with open("src/generated_problem.py", 'w') as f:
        f.writelines(base_problem_str)
    
    # execute the code inside base_problem_str, importing the Problem class.
    logger.info("Executing integrated problem...")
    exec("".join(base_problem_str))

    # make the problemset and solve it.
    logger.info("Creating and solving the optimization problem...")
    problem = TravelItineraryProblem(
        num_days=3,
        budget=1000,
        locations=updated_locations,
        transport_matrix=updated_matrix,
    )
    
    heuristic_solution = HeuristicInitialization.create_heuristic_solution(problem)
    
    # Create the initial population with one heuristic solution
    initial_population = np.zeros((100, problem.n_var), dtype=heuristic_solution.dtype)
    initial_population[0] = heuristic_solution  # First individual is our heuristic

    # Generate random values for the rest of the population
    random_part = np.random.random((100, problem.n_var))
    # Scale the random part to the bounds, maintaining correct data type
    xl, xu = problem.xl, problem.xu
    for i in range(1, 100):
        # Explicit type conversion to match heuristic solution
        initial_population[i] = xl + (random_part[i] * (xu - xl)).astype(heuristic_solution.dtype)


    algorithm = NSGA2(
        pop_size=100,
        # sampling=IntegerRandomSampling(),
        sampling=initial_population,
        crossover=TwoPointCrossover(),
        mutation=BitflipMutation(),
        eliminate_duplicates=True
    )

    termination = get_termination("n_gen", 200)

    # Test if the problem has all required attributes
    required_attrs = ['n_var', 'n_obj', 'n_ieq_constr', 'n_eq_constr', '_evaluate']
    missing_attrs = [attr for attr in required_attrs if not hasattr(problem, attr)]
    if missing_attrs:
        logger.error(f"Problem is missing required attributes: {missing_attrs}")

    res = minimize(
        problem,
        algorithm,
        termination,
        seed=1,
        save_history=True,
        verbose=True
    )

    print("Best solution found: \nX = %s\nF = %s" % (res.X, res.F))
    
    # Save the best solution to a file
    np.save("results/best_solution.npy", res.X)
    np.save("results/best_objectives.npy", res.F)
    logger.info("Best solution and objectives saved to results directory")
    
    return res, problem, updated_locations

if __name__ == "__main__":
    import sys
    
    # Get hotel name from command line arguments if provided
    hotel_name = None
    if len(sys.argv) > 1:
        hotel_name = sys.argv[1]
    
    main(hotel_name)<|MERGE_RESOLUTION|>--- conflicted
+++ resolved
@@ -244,15 +244,9 @@
 
 def integrate_problem(base_problem_str, inequality_constraints, equality_constraints):
     
-<<<<<<< HEAD
-    INEQUALITY_CONSTRAINT_LINE = 185
-    EQUALITY_CONSTRAINT_LINE = INEQUALITY_CONSTRAINT_LINE + 1
-    INDENTATION_COUNT_LINE = 346
-=======
     INEQUALITY_CONSTRAINT_LINE = 187
     EQUALITY_CONSTRAINT_LINE = INEQUALITY_CONSTRAINT_LINE + 1
     INDENTATION_COUNT_LINE = 391
->>>>>>> b23e0f54
     ADD_CONSTRAINT_LINE = INDENTATION_COUNT_LINE + 1
     
     # update the number of constraints in class initialization
